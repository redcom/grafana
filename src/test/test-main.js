require.config({
  baseUrl: 'http://localhost:9876/base/src/app',

  paths: {
    specs:                 '../test/specs',
    mocks:                 '../test/mocks',
    config:                '../config.sample',
    kbn:                   'components/kbn',

    settings:              'components/settings',
    lodash:                'components/lodash.extended',
    'lodash-src':          '../vendor/lodash',

    moment:                '../vendor/moment',
    chromath:              '../vendor/chromath',
    filesaver:             '../vendor/filesaver',

    angular:               '../vendor/angular/angular',
    'angular-route':       '../vendor/angular/angular-route',
    angularMocks:          '../vendor/angular/angular-mocks',
    'angular-dragdrop':       '../vendor/angular/angular-dragdrop',
    'angular-strap':          '../vendor/angular/angular-strap',
    timepicker:               '../vendor/angular/timepicker',
    datepicker:               '../vendor/angular/datepicker',
    bindonce:                 '../vendor/angular/bindonce',
    crypto:                   '../vendor/crypto.min',
    spectrum:                 '../vendor/spectrum',

    jquery:                   '../vendor/jquery/jquery-2.1.1.min',

    bootstrap:                '../vendor/bootstrap/bootstrap',
    'bootstrap-tagsinput':    '../vendor/tagsinput/bootstrap-tagsinput',

    'jquery-ui':              '../vendor/jquery/jquery-ui-1.10.3',

    'extend-jquery':          'components/extend-jquery',

    'jquery.flot':            '../vendor/jquery/jquery.flot',
    'jquery.flot.pie':        '../vendor/jquery/jquery.flot.pie',
    'jquery.flot.events':     '../vendor/jquery/jquery.flot.events',
    'jquery.flot.selection':  '../vendor/jquery/jquery.flot.selection',
    'jquery.flot.stack':      '../vendor/jquery/jquery.flot.stack',
    'jquery.flot.stackpercent':'../vendor/jquery/jquery.flot.stackpercent',
    'jquery.flot.time':       '../vendor/jquery/jquery.flot.time',

    modernizr:                '../vendor/modernizr-2.6.1',
  },

  shim: {
    bootstrap: {
      deps: ['jquery']
    },

    modernizr: {
      exports: 'Modernizr'
    },

    angular: {
      deps: ['jquery', 'config'],
      exports: 'angular'
    },

    angularMocks: {
      deps: ['angular'],
    },

    crypto: {
      exports: 'Crypto'
    },

    'jquery-ui':            ['jquery'],
    'jquery.flot':          ['jquery'],
    'jquery.flot.pie':      ['jquery', 'jquery.flot'],
    'jquery.flot.events':   ['jquery', 'jquery.flot'],
    'jquery.flot.selection':['jquery', 'jquery.flot'],
    'jquery.flot.stack':    ['jquery', 'jquery.flot'],
    'jquery.flot.stackpercent':['jquery', 'jquery.flot'],
    'jquery.flot.time':     ['jquery', 'jquery.flot'],

    'angular-route':        ['angular'],
    'angular-cookies':      ['angular'],
    'angular-dragdrop':     ['jquery','jquery-ui','angular'],
    'angular-loader':       ['angular'],
    'angular-mocks':        ['angular'],
    'angular-resource':     ['angular'],
    'angular-touch':        ['angular'],
    'bindonce':             ['angular'],
    'angular-strap':        ['angular', 'bootstrap','timepicker', 'datepicker'],

    'bootstrap-tagsinput':          ['jquery'],

    timepicker:             ['jquery', 'bootstrap'],
    datepicker:             ['jquery', 'bootstrap'],
  }
});

require([
  'angular',
  'angularMocks',
  'app',
], function(angular) {
  'use strict';

  for (var file in window.__karma__.files) {
    if (/spec\.js$/.test(file)) {
      window.tests.push(file.replace(/^\/base\//, 'http://localhost:9876/base/'));
    }
  }


  angular.module('grafana', ['ngRoute']);
  angular.module('grafana.services', ['ngRoute', '$strap.directives']);
  angular.module('grafana.panels', []);
  angular.module('grafana.filters', []);

  require([
    'specs/lexer-specs',
    'specs/parser-specs',
    'specs/gfunc-specs',
    'specs/row-ctrl-specs',
    'specs/graphiteTargetCtrl-specs',
    'specs/influxdb-datasource-specs',
    'specs/graph-ctrl-specs',
    'specs/filterSrv-specs',
    'specs/kbn-format-specs',
    'specs/dashboardSrv-specs',
<<<<<<< HEAD
    'specs/influxSeries-specs',
    'specs/overview-ctrl-specs',
=======
    'specs/dashboardViewStateSrv-specs',
    'specs/influxSeries-specs'
>>>>>>> ec2b4f58
  ], function () {
    window.__karma__.start();
  });

});
<|MERGE_RESOLUTION|>--- conflicted
+++ resolved
@@ -124,13 +124,7 @@
     'specs/filterSrv-specs',
     'specs/kbn-format-specs',
     'specs/dashboardSrv-specs',
-<<<<<<< HEAD
-    'specs/influxSeries-specs',
-    'specs/overview-ctrl-specs',
-=======
-    'specs/dashboardViewStateSrv-specs',
     'specs/influxSeries-specs'
->>>>>>> ec2b4f58
   ], function () {
     window.__karma__.start();
   });
