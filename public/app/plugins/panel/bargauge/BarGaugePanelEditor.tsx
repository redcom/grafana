--- conflicted
+++ resolved
@@ -79,21 +79,10 @@
             </div>
           </PanelOptionsGroup>
           <PanelOptionsGroup title="Field">
-<<<<<<< HEAD
-            <FieldPropertiesEditor
-              showMinMax={true}
-              onChange={this.onDefaultsChange}
-              value={fieldOptions.defaults}
-            />
+            <FieldPropertiesEditor showMinMax={true} onChange={this.onDefaultsChange} value={fieldOptions.defaults} />
           </PanelOptionsGroup>
 
           <ThresholdsEditor onChange={this.onThresholdsChanged} value={fieldOptions.thresholds} />
-=======
-            <FieldPropertiesEditor showMinMax={true} onChange={this.onDefaultsChange} value={fieldOptions.defaults} />
-          </PanelOptionsGroup>
-
-          <ThresholdsEditor onChange={this.onThresholdsChanged} thresholds={fieldOptions.thresholds} />
->>>>>>> 3ce2f3b5
         </PanelOptionsGrid>
 
         <ValueMappingsEditor onChange={this.onValueMappingsChanged} value={fieldOptions.mappings} />
