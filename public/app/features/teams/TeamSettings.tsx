import React from 'react';
import { connect } from 'react-redux';
import { Label } from '@grafana/ui';

<<<<<<< HEAD
import { Label } from '@grafana/ui';
=======
>>>>>>> cc8b4507
import { SharedPreferences } from 'app/core/components/SharedPreferences/SharedPreferences';
import { updateTeam } from './state/actions';
import { getRouteParamsId } from 'app/core/selectors/location';
import { getTeam } from './state/selectors';
import { Team } from 'app/types';

export interface Props {
  team: Team;
  updateTeam: typeof updateTeam;
}

interface State {
  name: string;
  email: string;
}

export class TeamSettings extends React.Component<Props, State> {
  constructor(props) {
    super(props);

    this.state = {
      name: props.team.name,
      email: props.team.email,
    };
  }

  onChangeName = event => {
    this.setState({ name: event.target.value });
  };

  onChangeEmail = event => {
    this.setState({ email: event.target.value });
  };

  onUpdate = event => {
    const { name, email } = this.state;
    event.preventDefault();
    this.props.updateTeam(name, email);
  };

  render() {
    const { team } = this.props;
    const { name, email } = this.state;

    return (
      <div>
        <h3 className="page-sub-heading">Team Settings</h3>
        <form name="teamDetailsForm" className="gf-form-group" onSubmit={this.onUpdate}>
          <div className="gf-form max-width-30">
            <Label>Name</Label>
            <input
              type="text"
              required
              value={name}
              className="gf-form-input max-width-22"
              onChange={this.onChangeName}
            />
          </div>

          <div className="gf-form max-width-30">
            <Label tooltip="This is optional and is primarily used to set the team profile avatar (via gravatar service)">
              Email
            </Label>
            <input
              type="email"
              className="gf-form-input max-width-22"
              value={email}
              placeholder="team@email.com"
              onChange={this.onChangeEmail}
            />
          </div>

          <div className="gf-form-button-row">
            <button type="submit" className="btn btn-success">
              Update
            </button>
          </div>
        </form>
        <SharedPreferences resourceUri={`teams/${team.id}`} />
      </div>
    );
  }
}

function mapStateToProps(state) {
  const teamId = getRouteParamsId(state.location);

  return {
    team: getTeam(state.team, teamId),
  };
}

const mapDispatchToProps = {
  updateTeam,
};

export default connect(mapStateToProps, mapDispatchToProps)(TeamSettings);<|MERGE_RESOLUTION|>--- conflicted
+++ resolved
@@ -2,10 +2,6 @@
 import { connect } from 'react-redux';
 import { Label } from '@grafana/ui';
 
-<<<<<<< HEAD
-import { Label } from '@grafana/ui';
-=======
->>>>>>> cc8b4507
 import { SharedPreferences } from 'app/core/components/SharedPreferences/SharedPreferences';
 import { updateTeam } from './state/actions';
 import { getRouteParamsId } from 'app/core/selectors/location';
