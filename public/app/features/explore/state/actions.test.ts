--- conflicted
+++ resolved
@@ -17,11 +17,8 @@
 import { Emitter } from 'app/core/core';
 import { ActionOf } from 'app/core/redux/actionCreatorFactory';
 import { makeInitialUpdateState } from './reducers';
-<<<<<<< HEAD
 import { DEFAULT_REFRESH_INTERVAL_LABEL } from 'app/core/utils/explore';
-=======
 import { DataQuery } from '@grafana/ui/src/types/datasource';
->>>>>>> 66aca7ef
 
 jest.mock('app/features/plugins/datasource_srv', () => ({
   getDatasourceSrv: () => ({
