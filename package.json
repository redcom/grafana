--- conflicted
+++ resolved
@@ -258,12 +258,8 @@
     "@grafana/e2e-selectors": "workspace:*",
     "@grafana/experimental": "^0.0.2-canary.36",
     "@grafana/google-sdk": "0.0.3",
-<<<<<<< HEAD
-    "@grafana/lezer-logql": "0.1.0",
+    "@grafana/lezer-logql": "0.1.1",
     "@grafana/monaco-logql": "^0.0.6",
-=======
-    "@grafana/lezer-logql": "0.1.1",
->>>>>>> 9958f938
     "@grafana/runtime": "workspace:*",
     "@grafana/schema": "workspace:*",
     "@grafana/ui": "workspace:*",
