package commands

import (
	"context"
	"errors"
	"fmt"
	"os"
	"regexp"
	"strconv"
	"strings"

	"github.com/fatih/color"
	"github.com/grafana/grafana/pkg/bus"
	"github.com/grafana/grafana/pkg/cmd/grafana-cli/logger"
	"github.com/grafana/grafana/pkg/cmd/grafana-cli/utils"
	"github.com/grafana/grafana/pkg/infra/tracing"
	"github.com/grafana/grafana/pkg/models"
	"github.com/grafana/grafana/pkg/services/sqlstore"
	"github.com/grafana/grafana/pkg/services/sqlstore/db"
	"github.com/grafana/grafana/pkg/services/sqlstore/migrations"
	"github.com/grafana/grafana/pkg/services/user"
	"github.com/urfave/cli/v2"
)

func getSqlStore(context *cli.Context) (*sqlstore.SQLStore, error) {
	cmd := &utils.ContextCommandLine{Context: context}
	cfg, err := initCfg(cmd)
	cfg.Logger = nil
	if err != nil {
		return nil, fmt.Errorf("%v: %w", "failed to load configuration", err)
	}
	tracer, err := tracing.ProvideService(cfg)
	if err != nil {
		return nil, fmt.Errorf("%v: %w", "failed to initialize tracer service", err)
	}
	bus := bus.ProvideBus(tracer)
	return sqlstore.ProvideService(cfg, nil, &migrations.OSSMigrations{}, bus, tracer)
}

func runListConflictUsers() func(context *cli.Context) error {
	return func(context *cli.Context) error {
		s, err := getSqlStore(context)
		if err != nil {
			return fmt.Errorf("%v: %w", "failed to get to sql", err)
		}
		conflicts, err := GetUsersWithConflictingEmailsOrLogins(context, s)
		if err != nil {
			return fmt.Errorf("%v: %w", "failed to get users with conflicting logins", err)
		}
		if len(conflicts) < 1 {
			logger.Info(color.GreenString("No Conflicting users found.\n\n"))
			return nil
		}
		whiteBold := color.New(color.FgWhite).Add(color.Bold)
		resolver := ConflictResolver{Users: conflicts}
		resolver.BuildConflictBlocks(whiteBold.Sprintf)
		logger.Infof("\n\nShowing Conflicts\n\n")
		logger.Infof(resolver.ToStringPresentation())
		logger.Infof("\n")
		// TODO: remove line when finished
		// this is only for debugging
		if len(resolver.DiscardedBlocks) != 0 {
			resolver.logDiscardedUsers()
		}
		return nil
	}
}

func runGenerateConflictUsersFile() func(context *cli.Context) error {
	return func(context *cli.Context) error {
		s, err := getSqlStore(context)
		if err != nil {
			return fmt.Errorf("%v: %w", "failed to get to sql", err)
		}
		conflicts, err := GetUsersWithConflictingEmailsOrLogins(context, s)
		if err != nil {
			return fmt.Errorf("%v: %w", "failed to get users with conflicting logins", err)
		}
		if len(conflicts) < 1 {
			logger.Info(color.GreenString("No Conflicting users found.\n\n"))
			return nil
		}
		resolver := ConflictResolver{Users: conflicts}
		resolver.BuildConflictBlocks(fmt.Sprintf)
		tmpFile, err := generateConflictUsersFile(&resolver)
		if err != nil {
			return fmt.Errorf("generating file return error: %w", err)
		}
		logger.Infof("\n\ngenerated file\n")
		logger.Infof("%s\n\n", tmpFile.Name())
		logger.Infof("once the file is edited and resolved conflicts, you can either validate or ingest the file\n\n")
		if len(resolver.DiscardedBlocks) != 0 {
			resolver.logDiscardedUsers()
		}
		return nil
	}
}

func runValidateConflictUsersFile() func(context *cli.Context) error {
	return func(context *cli.Context) error {
		cmd := &utils.ContextCommandLine{Context: context}
		arg := cmd.Args().First()
		if arg == "" {
			return errors.New("please specify a absolute path to file to read from")
		}
		b, err := ioutil.ReadFile(arg)
		if err != nil {
			return fmt.Errorf("could not read file with error %s", err)
		}
		// validation
		s, err := getSqlStore(context)
		if err != nil {
			return fmt.Errorf("%v: %w", "failed to get to sql", err)
		}
		_, validErr := getValidConflictUsers(context, s, b)
		if validErr != nil {
			return fmt.Errorf("could not validate file with error %s", validErr)
		}
		logger.Info("file valid for ingestion")
		return nil
	}
}

func runIngestConflictUsersFile() func(context *cli.Context) error {
	return func(context *cli.Context) error {
		cmd := &utils.ContextCommandLine{Context: context}
		arg := cmd.Args().First()
		if arg == "" {
			return errors.New("please specify a absolute path to file to read from")
		}
		b, err := ioutil.ReadFile(arg)
		if err != nil {
			return fmt.Errorf("could not read file with error %e", err)
		}
		s, err := getSqlStore(context)
		if err != nil {
			return fmt.Errorf("%v: %w", "failed to get to sql", err)
		}
		newConflictUsers, validErr := getValidConflictUsers(context, s, b)
		if validErr != nil {
			return fmt.Errorf("could not validate file with error %s", err)
		}
		err = mergeUsers(context, &newConflictUsers)
		if err != nil {
			return fmt.Errorf("not able to merge")
		}
		return fmt.Errorf("not implemented")
	}
}

func generateConflictUsersFile(r *ConflictResolver) (*os.File, error) {
	tmpFile, err := os.CreateTemp(os.TempDir(), "conflicting_user_*.diff")
	if err != nil {
		return nil, err
	}
	if _, err := tmpFile.Write([]byte(r.ToStringPresentation())); err != nil {
		return nil, err
	}
	return tmpFile, nil
}

func mergeUsers(context *cli.Context, conflicts *ConflictingUsers) error {
	// need to validate input again, just because
	sqlStore, err := getSqlStore(context)
	if err != nil {
		return fmt.Errorf("not able to get sqlstore for merging users with: %w", err)
	}
	conflicts.showChanges()
	if !confirm() {
		return fmt.Errorf("user cancelled")
	}
	return conflicts.MergeConflictingUsers(context.Context, sqlStore)
}

func getValidConflictUsers(context *cli.Context, s *sqlstore.SQLStore, b []byte) (ConflictingUsers, error) {
	newConflicts := make(ConflictingUsers, 0)

	//
	conflicts, err := GetUsersWithConflictingEmailsOrLogins(context, s)
	if err != nil {
		return nil, fmt.Errorf("%v: %w", "grafana error: sql error to get users with conflicts, abandoning validation", err)
	}
	conflictResolver := ConflictResolver{Users: conflicts}
	blocks := conflictResolver.Users.GetConflictBlocks(fmt.Sprintf)

	// need to verify that id or email exists
	previouslySeenBlock := map[string]bool{}
	previouslySeenIds := map[string]bool{}
	previouslySeenEmails := map[string]bool{}
	for block, users := range blocks {
		previouslySeenBlock[block] = true
		for _, u := range users {
			previouslySeenIds[strings.ToLower(u.Id)] = true
			previouslySeenEmails[strings.ToLower(u.Email)] = true
		}
	}

	// tested in https://regex101.com/r/Vgoe3r/1
	diffPattern := `^\+|\-`
	// compiling since in a loop
	matchingExpression, err := regexp.Compile(diffPattern)
	if err != nil {
		return nil, fmt.Errorf("unable to complie regex %s: %w", diffPattern, err)
	}
	for _, row := range strings.Split(string(b), "\n") {
		if row == "" {
			// end of file
			break
		}
		entryRow := matchingExpression.Match([]byte(row))
		if err != nil {
			return nil, fmt.Errorf("could not identify the row")
		}
		if !entryRow {
			// block row

			// evaluate that the blocks, actually exists since last time
			// example
			// conflict: hej
			// + id: 1, email: HEJ, login: hej, last_seen_at: 2012
			block := strings.TrimLeft(row, "conflict: ")
			if !previouslySeenBlock[block] {
				return nil, fmt.Errorf("did not recognize block \n%s\n\n terminated validation", row)
			}
			continue
		}

		switch {
		case strings.HasPrefix(row, "+"):
			newUser := &ConflictingUser{}
			newUser.Marshal(row)
			if _, ok := previouslySeenEmails[newUser.Email]; !ok {
				return nil, fmt.Errorf("not valid email, email not in previous list")
			}
			if !previouslySeenEmails[newUser.Email] {
				return nil, fmt.Errorf("not valid email, email not in previous list")
			}
			if strings.ToLower(newUser.Email) != newUser.Email {
				return nil, fmt.Errorf("not valid email for user: %s, email needs to be lowercased", newUser.Id)
			}
			if strings.ToLower(newUser.Login) != newUser.Login {
				return nil, fmt.Errorf("not valid login for user: %s, login needs to be lowercased", newUser.Id)
			}
			// valid entry
			newConflicts = append(newConflicts, *newUser)
		case strings.HasPrefix(row, "-"):
			newUser := &ConflictingUser{}
			err := newUser.Marshal(row)
			if err != nil {
				return nil, fmt.Errorf("unable to know which operation should be performed on the user")
			}
			if !previouslySeenEmails[newUser.Email] {
				return nil, fmt.Errorf("not valid email, email not in previous list")
			}
			// valid entry
			newConflicts = append(newConflicts, *newUser)
		default:
			return nil, fmt.Errorf("filerow not identified, not valid file")
		}
	}
	// TODO:
	// make a human readable form for how we interpret the newConflicts
	// meaning how do we show have we will perform this operation
	// and the final output of the ingest operation
	return newConflicts, nil
}

func (c *ConflictingUsers) showChanges() {
	// TODO:
	// use something like
	// diff --git a/pkg/cmd/grafana-cli/commands/commands.go b/pkg/cmd/grafana-cli/commands/commands.go
	logger.Info("show changes should be implemented\n")
}

// Formatter make it possible for us to write to terminal and to a file
// with different formats depending on the usecase
type Formatter func(format string, a ...interface{}) string

func BoldFormatter(format string, a ...interface{}) string {
	white := color.New(color.FgWhite)
	whiteBold := white.Add(color.Bold)
	return whiteBold.Sprintf(format, a...)
}

func shouldDiscardBlock(seenUsersInBlock map[string]string, block string, user ConflictingUser) bool {
	// loop through users to see if we should skip this block
	// we have some more tricky scenarios where we have more than two users that can have conflicts with each other
	// we have made the approach to discard any users that we have seen
	if _, ok := seenUsersInBlock[user.Id]; ok {
		// we have seen the user in different block than the current block
		if seenUsersInBlock[user.Id] != block {
			return true
		}
	}
	seenUsersInBlock[user.Id] = block
	return false
}

func (r *ConflictResolver) BuildConflictBlocks(f Formatter) {
	discardedBlocks := make(map[string]bool)
	seenUsersToBlock := make(map[string]string)
	blocks := make(map[string]ConflictingUsers)
	for _, user := range r.Users {
		// conflict blocks is how we identify a conflict in the user base.
		var conflictBlock string
		if user.ConflictEmail != "" {
			conflictBlock = f("conflict: %s", strings.ToLower(user.Email))
		} else if user.ConflictLogin != "" {
			conflictBlock = f("conflict: %s", strings.ToLower(user.Login))
		} else if user.ConflictEmail != "" && user.ConflictLogin != "" {
			// both conflicts
			// should not be here unless changed in sql
			conflictBlock = f("conflict: %s%s", strings.ToLower(user.Email), strings.ToLower(user.Login))
		}

		// discard logic
		if shouldDiscardBlock(seenUsersToBlock, conflictBlock, user) {
			discardedBlocks[conflictBlock] = true
		}

		// adding users to blocks
		if _, ok := blocks[conflictBlock]; !ok {
			blocks[conflictBlock] = []ConflictingUser{user}
			continue
		}
		// skip user thats already part of the block
		// since we get duplicate entries
		if contains(blocks[conflictBlock], user) {
			continue
		}
		blocks[conflictBlock] = append(blocks[conflictBlock], user)
	}
	r.Blocks = blocks
	r.DiscardedBlocks = discardedBlocks
}

<<<<<<< HEAD
func (r *ConflictResolver) String() string {
	/*
		hej@test.com+hej@test.com
		id: 1, email: hej@test.com, login: hej@test.com
		id: 2, email: HEJ@TEST.COM, login: HEJ@TEST.COM
		id: 3, email: hej@TEST.com, login: hej@TEST.com
	*/
	userIdentifiersSeen := make(map[string]bool)
	seenUsers := make(map[string]bool)
	discardConflictBlockToUserId := make(map[string][]string)
	str := ""
	blocks := r.Users.GetConflictBlocks(BoldFormatter)
	for block, users := range blocks {
		for _, user := range users {
			// we have some more tricky scenarios where we have more than two users that can have conflicts with each other
			// we have made the approach to discard any users that we have seen
			if seenUsers[user.Id] {
				// Improvement: for now we make it easier for us by discarding if any users passes through again
				discardConflictBlockToUserId[block] = []string{user.Id}
				continue
			}
			seenUsers[user.Id] = true
			// we already have a user with that has another conflict
			// with the same user id
			// once the users solve the first conflict
			// this conflict will pass through on running the command again
			if _, ok := discardConflictBlockToUserId[block]; ok {
				discardConflictBlockToUserId[block] = append(discardConflictBlockToUserId[block], user.Id)
				continue
			}

			if !userIdentifiersSeen[block] {
				str += fmt.Sprintf("%s\n", block)
				userIdentifiersSeen[block] = true
				str += fmt.Sprintf("+ id: %s, email: %s, login: %s\n", user.Id, user.Email, user.Login)
				continue
			}
			// mergable users
			str += fmt.Sprintf("- id: %s, email: %s, login: %s\n", user.Id, user.Email, user.Login)
=======
func contains(cu ConflictingUsers, target ConflictingUser) bool {
	for _, u := range cu {
		if u.Id == target.Id {
			return true
>>>>>>> 7827ac3f
		}
	}
	return false
}

<<<<<<< HEAD
func logDiscardedUsers(discarded map[string][]string) {
	keys := make([]string, 0, len(discarded))
	for _, userIds := range discarded {
		for _, u := range userIds {
			keys = append(keys, u)
=======
func (r *ConflictResolver) logDiscardedUsers() {
	keys := make([]string, 0, len(r.DiscardedBlocks))
	for block := range r.DiscardedBlocks {
		for _, u := range r.Blocks[block] {
			keys = append(keys, u.Id)
>>>>>>> 7827ac3f
		}
	}
	warn := color.YellowString("Note: We discarded some conflicts that have multiple conflicting types involved.")
	logger.Infof(`
%s

users discarded with more than one conflict:
ids: %s

Solve conflicts and run the command again to see other conflicts.
`, warn, strings.Join(keys, ","))
}

// handling tricky cases::
// if we have seen a user already
// note the conflict of that user
// discard that conflict for next time that the user runs the command

// only present one conflict per user
// go through each conflict email/login
// if any has ids that have already been seen
// discard that conflict
// make note to the user to run again after fixing these conflicts
func (r *ConflictResolver) ToStringPresentation() string {
	/*
		hej@test.com+hej@test.com
		+ id: 1, email: hej@test.com, login: hej@test.com
		- id: 2, email: HEJ@TEST.COM, login: HEJ@TEST.COM
		- id: 3, email: hej@TEST.com, login: hej@TEST.com
	*/
<<<<<<< HEAD
	userIdentifiersSeen := make(map[string]bool)
	seenUsers := make(map[string]bool)
	discardConflictBlockToUserId := make(map[string][]string)
	fileString := ""
	blocks := r.Users.GetConflictBlocks(fmt.Sprintf)
	for block, users := range blocks {
		for _, user := range users {
			// we have some more tricky scenarios where we have more than two users that can have conflicts with each other
			// we have made the approach to discard any users that we have seen
			if seenUsers[user.Id] {
				// Improvement: for now we make it easier for us by discarding if any users passes through again
				discardConflictBlockToUserId[block] = []string{user.Id}
				continue
			}
			seenUsers[user.Id] = true
			// we already have a user with that has another conflict
			// with the same user id
			// once the users solve the first conflict
			// this conflict will pass through on running the command again
			if _, ok := discardConflictBlockToUserId[block]; ok {
				discardConflictBlockToUserId[block] = append(discardConflictBlockToUserId[block], user.Id)
				continue
			}
			if !userIdentifiersSeen[block] {
=======
	startOfBlock := make(map[string]bool)
	fileString := ""
	for block, users := range r.Blocks {
		if _, ok := r.DiscardedBlocks[block]; ok {
			// skip block
			continue
		}
		for _, user := range users {
			if !startOfBlock[block] {
>>>>>>> 7827ac3f
				fileString += fmt.Sprintf("%s\n", block)
				startOfBlock[block] = true
				fileString += fmt.Sprintf("+ id: %s, email: %s, login: %s\n", user.Id, user.Email, user.Login)
				continue
			}
			// mergable users
			fileString += fmt.Sprintf("- id: %s, email: %s, login: %s\n", user.Id, user.Email, user.Login)
		}
	}
	return fileString
}

type ConflictResolver struct {
<<<<<<< HEAD
	Users          ConflictingUsers
	DiscardedUsers map[string][]string
=======
	Users           ConflictingUsers
	Blocks          map[string]ConflictingUsers
	DiscardedBlocks map[string]bool
>>>>>>> 7827ac3f
}

type ConflictingUser struct {
	// IDENTIFIER
	// TODO: should have conflict block in sql for performance and stability
	Direction string `xorm:"direction"`
	// FIXME: refactor change to correct type int64
	Id    string `xorm:"id"`
	Email string `xorm:"email"`
	Login string `xorm:"login"`
	// FIXME: refactor change to correct type <>
	LastSeenAt string `xorm:"last_seen_at"`
	AuthModule string `xorm:"auth_module"`
	// currently not really used for anything
	ConflictEmail string `xorm:"conflict_email"`
	ConflictLogin string `xorm:"conflict_login"`
}

// always better to have a slice of the object
// not a pointer for slice type ConflictingUsers []*ConflictingUser
type ConflictingUsers []ConflictingUser

func (c *ConflictingUser) Marshal(filerow string) error {
	// +/- id: 1, email: hej,
	trimmedSpaces := strings.ReplaceAll(filerow, " ", "")
	if trimmedSpaces[0] == '+' {
		c.Direction = "+"
	} else if trimmedSpaces[0] == '-' {
		c.Direction = "-"
	} else {
		return fmt.Errorf("unable to get which operation the user would receive")
	}
	trimmed := strings.TrimLeft(trimmedSpaces, "+-")
	values := strings.Split(trimmed, ",")
	if len(values) != 5 {
		// fmt errror
		return fmt.Errorf("expected 5 values in entryrow")
	}
	id := strings.Split(values[0], ":")
	email := strings.Split(values[1], ":")
	login := strings.Split(values[2], ":")
	lastSeenAt := strings.TrimLeft(values[3], "last_seen_at:")
	authModule := strings.Split(values[4], ":")
	// optional field
	if len(authModule) < 2 {
		c.AuthModule = ""
	} else {
		c.AuthModule = authModule[1]
	}
	// expected fields
	c.Id = id[1]
	c.Email = email[1]
	c.Login = login[1]
	c.LastSeenAt = lastSeenAt
	return nil
}

func GetUsersWithConflictingEmailsOrLogins(ctx *cli.Context, s *sqlstore.SQLStore) (ConflictingUsers, error) {
	queryUsers := make([]ConflictingUser, 0)
	outerErr := s.WithDbSession(ctx.Context, func(dbSession *sqlstore.DBSession) error {
		rawSQL := conflictingUserEntriesSQL(s)
		err := dbSession.SQL(rawSQL).Find(&queryUsers)
		return err
	})
	if outerErr != nil {
		return queryUsers, outerErr
	}
	return queryUsers, nil
}

// conflictingUserEntriesSQL orders conflicting users by their user_identification
// sorts the users by their useridentification and ids
func conflictingUserEntriesSQL(s *sqlstore.SQLStore) string {
	userDialect := db.DB.GetDialect(s).Quote("user")
	sqlQuery := `
	SELECT DISTINCT
	u1.id,
	u1.email,
	u1.login,
	u1.last_seen_at,
	user_auth.auth_module,
		( SELECT
			'conflict_email'
		FROM
			` + userDialect + `
		WHERE (LOWER(u1.email) = LOWER(u2.email)) AND(u1.email != u2.email)) AS conflict_email,
		( SELECT
			'conflict_login'
		FROM
			` + userDialect + `
		WHERE (LOWER(u1.login) = LOWER(u2.login) AND(u1.login != u2.login))) AS conflict_login
	FROM
		 ` + userDialect + ` AS u1, ` + userDialect + ` AS u2
	LEFT JOIN user_auth on user_auth.user_id = u1.id
	WHERE (conflict_email IS NOT NULL
		OR conflict_login IS NOT NULL)
		AND (u1.` + notServiceAccount(s) + `)
	ORDER BY conflict_email, conflict_login, u1.id`
	return sqlQuery
}

// MergeUser sets the user Server Admin flag
func (c *ConflictingUsers) MergeConflictingUsers(ctx context.Context, ss *sqlstore.SQLStore) error {
	blocks := c.GetConflictBlocks(fmt.Sprintf)
	for block, users := range blocks {
		if len(users) < 2 {
			return fmt.Errorf("not enough users to perform merge, found %d for id %s, should be at least 2", len(users), block)
		}
		sess := ss.NewSession(ctx)
		defer sess.Close()
		// add Begin() before any action
		err := sess.Begin()
		if err != nil {
			return fmt.Errorf("could not open a sess: %w", err)
		}
		err = ss.InTransaction(ctx, func(ctx context.Context) error {
			var intoUser user.User
			var intoUserId int64
			var fromUserIds []int64
			for _, u := range users {
				if u.Direction == "+" {
					id, err := strconv.ParseInt(u.Id, 10, 64)
					if err != nil {
						return fmt.Errorf("could not convert id in +")
					}
					intoUserId = id
				} else if u.Direction == "-" {
					id, err := strconv.ParseInt(u.Id, 10, 64)
					if err != nil {
						return fmt.Errorf("could not convert id in -")
					}
					fromUserIds = append(fromUserIds, id)
				}
			}
			if _, err := sess.ID(intoUserId).Where(sqlstore.NotServiceAccountFilter(ss)).Get(&intoUser); err != nil {
				return fmt.Errorf("could not find intoUser: %w", err)
			}

			for _, fromUserId := range fromUserIds {
				var fromUser user.User
				if _, err := sess.ID(fromUserId).Where(sqlstore.NotServiceAccountFilter(ss)).Get(&fromUser); err != nil {
					return fmt.Errorf("could not find from userId: %w", err)
				}

				// update intoUserId email and log

				// update all tables fromUserIds to intoUserIds
				err := updateUserIds(intoUser, fromUser, sess)
				if err != nil {
					return fmt.Errorf("error during updating userIds: %w", err)
				}

				// deletes the from user

				// TODO: make test verify that before deleting a user, we make sure that that reference is not present in any tables
				delErr := ss.DeleteUserInSession(ctx, sess, &models.DeleteUserCommand{UserId: fromUserId})
				if delErr != nil {
					return fmt.Errorf("error during deletion of user: %w", delErr)
				}
			}
			return nil
		})
		if err != nil {
			return fmt.Errorf("unable to perform db operation on useridentification: %s: %w", block, err)
		}
		commitErr := sess.Commit()
		if commitErr != nil {
			return fmt.Errorf("could not commit operation for useridentification %s: %w", block, commitErr)
		}
	}
	return nil
}

func updateUserIds(intoUser user.User, fromUser user.User, sess *sqlstore.DBSession) error {
	// TODO:
	/*
		tables that have user_id references

			tbl_name |
			--- |
			temp_user |
			star |
			org_user |
			dashboard_snapshot |
			quota |
			preferences |
			annotation |
			team_member |
			dashboard_acl |
			user_auth |
			user_auth_token |
			user_role |
			query_history_star |

			tables take using this query
			```sql
			select tbl_name, sql from sqlite_master where sql like '%CREATE TABLE%%user_id%'
			and type = 'table';
			```
	*/
	// -------------- approach 1 ---------
	// ONE sql to rule them all

	// approach taken from https://stackoverflow.com/a/32082037
	// namedParameters := func(format string, args ...string) string {
	// 	r := strings.NewReplacer(args...)
	// 	return r.Replace(format)
	// }
	// innerJoinSql := namedParameters(`UPDATE user
	// INNER JOIN team_member ON team_member.user_id = u.id
	// INNER JOIN org_user ON org_user.user_id = u.id
	// SET team_member.user_id = {intoUserID},
	// org_user.user_id = {intoUserID}
	// WHERE user.id = {fromUserID};`,
	// 	"{intoUserID}", fmt.Sprintf("%d", intoUser.ID), "{fromUserID}", fmt.Sprintf("%d", fromUser.ID))

	// -------------- approach 2 ---------
	// updates for each table, will have multiple updates in one sql query
	//
	//
	_, err := sess.Table("team_member").ID(fromUser.ID).Update(map[string]interface{}{"user_id": intoUser.ID})
	if err != nil {
		return err
	}
	_, err = sess.Table("org_user").ID(fromUser.ID).Update(map[string]interface{}{"user_id": intoUser.ID})
	if err != nil {
		return err
	}
	return nil
}

func notServiceAccount(ss *sqlstore.SQLStore) string {
	return fmt.Sprintf("is_service_account = %s",
		ss.Dialect.BooleanStr(false))
}

// confirm function asks for user input
// returns bool
func confirm() bool {
	var input string
	logger.Infof("Do you want to continue with this operation? [y|n]: ")

	_, err := fmt.Scanln(&input)
	if err != nil {
		logger.Infof("could not parse input from user for confirmation")
		return false
	}
	input = strings.ToLower(input)
	if input == "y" || input == "yes" {
		return true
	}

	return false

}<|MERGE_RESOLUTION|>--- conflicted
+++ resolved
@@ -103,7 +103,7 @@
 		if arg == "" {
 			return errors.New("please specify a absolute path to file to read from")
 		}
-		b, err := ioutil.ReadFile(arg)
+		b, err := os.ReadFile(arg)
 		if err != nil {
 			return fmt.Errorf("could not read file with error %s", err)
 		}
@@ -112,9 +112,19 @@
 		if err != nil {
 			return fmt.Errorf("%v: %w", "failed to get to sql", err)
 		}
-		_, validErr := getValidConflictUsers(context, s, b)
+		conflicts, err := GetUsersWithConflictingEmailsOrLogins(context, s)
+		if err != nil {
+			return fmt.Errorf("%v: %w", "grafana error: sql error to get users with conflicts, abandoning validation", err)
+		}
+		resolver := ConflictResolver{Users: conflicts}
+		resolver.BuildConflictBlocks(fmt.Sprintf)
+		b, err = os.ReadFile(arg)
+		if err != nil {
+			return fmt.Errorf("could not read file with error %e", err)
+		}
+		validErr := getValidConflictUsers(&resolver, b)
 		if validErr != nil {
-			return fmt.Errorf("could not validate file with error %s", validErr)
+			return fmt.Errorf("could not validate file with error %s", err)
 		}
 		logger.Info("file valid for ingestion")
 		return nil
@@ -128,19 +138,26 @@
 		if arg == "" {
 			return errors.New("please specify a absolute path to file to read from")
 		}
-		b, err := ioutil.ReadFile(arg)
+
+		s, err := getSqlStore(context)
+		if err != nil {
+			return fmt.Errorf("%v: %w", "failed to get to sql", err)
+		}
+		conflicts, err := GetUsersWithConflictingEmailsOrLogins(context, s)
+		if err != nil {
+			return fmt.Errorf("%v: %w", "grafana error: sql error to get users with conflicts, abandoning validation", err)
+		}
+		resolver := ConflictResolver{Users: conflicts}
+		resolver.BuildConflictBlocks(fmt.Sprintf)
+		b, err := os.ReadFile(arg)
 		if err != nil {
 			return fmt.Errorf("could not read file with error %e", err)
 		}
-		s, err := getSqlStore(context)
-		if err != nil {
-			return fmt.Errorf("%v: %w", "failed to get to sql", err)
-		}
-		newConflictUsers, validErr := getValidConflictUsers(context, s, b)
+		validErr := getValidConflictUsers(&resolver, b)
 		if validErr != nil {
 			return fmt.Errorf("could not validate file with error %s", err)
 		}
-		err = mergeUsers(context, &newConflictUsers)
+		err = mergeUsers(context, &resolver)
 		if err != nil {
 			return fmt.Errorf("not able to merge")
 		}
@@ -159,35 +176,29 @@
 	return tmpFile, nil
 }
 
-func mergeUsers(context *cli.Context, conflicts *ConflictingUsers) error {
+func mergeUsers(context *cli.Context, r *ConflictResolver) error {
 	// need to validate input again, just because
 	sqlStore, err := getSqlStore(context)
 	if err != nil {
 		return fmt.Errorf("not able to get sqlstore for merging users with: %w", err)
 	}
-	conflicts.showChanges()
+	r.Users.showChanges()
 	if !confirm() {
 		return fmt.Errorf("user cancelled")
 	}
-	return conflicts.MergeConflictingUsers(context.Context, sqlStore)
-}
-
-func getValidConflictUsers(context *cli.Context, s *sqlstore.SQLStore, b []byte) (ConflictingUsers, error) {
+	return r.MergeConflictingUsers(context.Context, sqlStore)
+}
+
+func getValidConflictUsers(r *ConflictResolver, b []byte) error {
 	newConflicts := make(ConflictingUsers, 0)
 
-	//
-	conflicts, err := GetUsersWithConflictingEmailsOrLogins(context, s)
-	if err != nil {
-		return nil, fmt.Errorf("%v: %w", "grafana error: sql error to get users with conflicts, abandoning validation", err)
-	}
-	conflictResolver := ConflictResolver{Users: conflicts}
-	blocks := conflictResolver.Users.GetConflictBlocks(fmt.Sprintf)
+	r.BuildConflictBlocks(fmt.Sprintf)
 
 	// need to verify that id or email exists
 	previouslySeenBlock := map[string]bool{}
 	previouslySeenIds := map[string]bool{}
 	previouslySeenEmails := map[string]bool{}
-	for block, users := range blocks {
+	for block, users := range r.Blocks {
 		previouslySeenBlock[block] = true
 		for _, u := range users {
 			previouslySeenIds[strings.ToLower(u.Id)] = true
@@ -200,7 +211,7 @@
 	// compiling since in a loop
 	matchingExpression, err := regexp.Compile(diffPattern)
 	if err != nil {
-		return nil, fmt.Errorf("unable to complie regex %s: %w", diffPattern, err)
+		return fmt.Errorf("unable to complie regex %s: %w", diffPattern, err)
 	}
 	for _, row := range strings.Split(string(b), "\n") {
 		if row == "" {
@@ -209,7 +220,7 @@
 		}
 		entryRow := matchingExpression.Match([]byte(row))
 		if err != nil {
-			return nil, fmt.Errorf("could not identify the row")
+			return fmt.Errorf("could not identify the row")
 		}
 		if !entryRow {
 			// block row
@@ -220,7 +231,7 @@
 			// + id: 1, email: HEJ, login: hej, last_seen_at: 2012
 			block := strings.TrimLeft(row, "conflict: ")
 			if !previouslySeenBlock[block] {
-				return nil, fmt.Errorf("did not recognize block \n%s\n\n terminated validation", row)
+				return fmt.Errorf("did not recognize block \n%s\n\n terminated validation", row)
 			}
 			continue
 		}
@@ -230,16 +241,16 @@
 			newUser := &ConflictingUser{}
 			newUser.Marshal(row)
 			if _, ok := previouslySeenEmails[newUser.Email]; !ok {
-				return nil, fmt.Errorf("not valid email, email not in previous list")
+				return fmt.Errorf("not valid email, email not in previous list")
 			}
 			if !previouslySeenEmails[newUser.Email] {
-				return nil, fmt.Errorf("not valid email, email not in previous list")
+				return fmt.Errorf("not valid email, email not in previous list")
 			}
 			if strings.ToLower(newUser.Email) != newUser.Email {
-				return nil, fmt.Errorf("not valid email for user: %s, email needs to be lowercased", newUser.Id)
+				return fmt.Errorf("not valid email for user: %s, email needs to be lowercased", newUser.Id)
 			}
 			if strings.ToLower(newUser.Login) != newUser.Login {
-				return nil, fmt.Errorf("not valid login for user: %s, login needs to be lowercased", newUser.Id)
+				return fmt.Errorf("not valid login for user: %s, login needs to be lowercased", newUser.Id)
 			}
 			// valid entry
 			newConflicts = append(newConflicts, *newUser)
@@ -247,22 +258,23 @@
 			newUser := &ConflictingUser{}
 			err := newUser.Marshal(row)
 			if err != nil {
-				return nil, fmt.Errorf("unable to know which operation should be performed on the user")
+				return fmt.Errorf("unable to know which operation should be performed on the user")
 			}
 			if !previouslySeenEmails[newUser.Email] {
-				return nil, fmt.Errorf("not valid email, email not in previous list")
+				return fmt.Errorf("not valid email, email not in previous list")
 			}
 			// valid entry
 			newConflicts = append(newConflicts, *newUser)
 		default:
-			return nil, fmt.Errorf("filerow not identified, not valid file")
+			return fmt.Errorf("filerow not identified, not valid file")
 		}
 	}
 	// TODO:
 	// make a human readable form for how we interpret the newConflicts
 	// meaning how do we show have we will perform this operation
 	// and the final output of the ingest operation
-	return newConflicts, nil
+	r.ValidUsers = newConflicts
+	return nil
 }
 
 func (c *ConflictingUsers) showChanges() {
@@ -334,70 +346,20 @@
 	r.DiscardedBlocks = discardedBlocks
 }
 
-<<<<<<< HEAD
-func (r *ConflictResolver) String() string {
-	/*
-		hej@test.com+hej@test.com
-		id: 1, email: hej@test.com, login: hej@test.com
-		id: 2, email: HEJ@TEST.COM, login: HEJ@TEST.COM
-		id: 3, email: hej@TEST.com, login: hej@TEST.com
-	*/
-	userIdentifiersSeen := make(map[string]bool)
-	seenUsers := make(map[string]bool)
-	discardConflictBlockToUserId := make(map[string][]string)
-	str := ""
-	blocks := r.Users.GetConflictBlocks(BoldFormatter)
-	for block, users := range blocks {
-		for _, user := range users {
-			// we have some more tricky scenarios where we have more than two users that can have conflicts with each other
-			// we have made the approach to discard any users that we have seen
-			if seenUsers[user.Id] {
-				// Improvement: for now we make it easier for us by discarding if any users passes through again
-				discardConflictBlockToUserId[block] = []string{user.Id}
-				continue
-			}
-			seenUsers[user.Id] = true
-			// we already have a user with that has another conflict
-			// with the same user id
-			// once the users solve the first conflict
-			// this conflict will pass through on running the command again
-			if _, ok := discardConflictBlockToUserId[block]; ok {
-				discardConflictBlockToUserId[block] = append(discardConflictBlockToUserId[block], user.Id)
-				continue
-			}
-
-			if !userIdentifiersSeen[block] {
-				str += fmt.Sprintf("%s\n", block)
-				userIdentifiersSeen[block] = true
-				str += fmt.Sprintf("+ id: %s, email: %s, login: %s\n", user.Id, user.Email, user.Login)
-				continue
-			}
-			// mergable users
-			str += fmt.Sprintf("- id: %s, email: %s, login: %s\n", user.Id, user.Email, user.Login)
-=======
 func contains(cu ConflictingUsers, target ConflictingUser) bool {
 	for _, u := range cu {
 		if u.Id == target.Id {
 			return true
->>>>>>> 7827ac3f
 		}
 	}
 	return false
 }
 
-<<<<<<< HEAD
-func logDiscardedUsers(discarded map[string][]string) {
-	keys := make([]string, 0, len(discarded))
-	for _, userIds := range discarded {
-		for _, u := range userIds {
-			keys = append(keys, u)
-=======
 func (r *ConflictResolver) logDiscardedUsers() {
 	keys := make([]string, 0, len(r.DiscardedBlocks))
 	for block := range r.DiscardedBlocks {
 		for _, u := range r.Blocks[block] {
 			keys = append(keys, u.Id)
->>>>>>> 7827ac3f
 		}
 	}
 	warn := color.YellowString("Note: We discarded some conflicts that have multiple conflicting types involved.")
@@ -428,32 +390,6 @@
 		- id: 2, email: HEJ@TEST.COM, login: HEJ@TEST.COM
 		- id: 3, email: hej@TEST.com, login: hej@TEST.com
 	*/
-<<<<<<< HEAD
-	userIdentifiersSeen := make(map[string]bool)
-	seenUsers := make(map[string]bool)
-	discardConflictBlockToUserId := make(map[string][]string)
-	fileString := ""
-	blocks := r.Users.GetConflictBlocks(fmt.Sprintf)
-	for block, users := range blocks {
-		for _, user := range users {
-			// we have some more tricky scenarios where we have more than two users that can have conflicts with each other
-			// we have made the approach to discard any users that we have seen
-			if seenUsers[user.Id] {
-				// Improvement: for now we make it easier for us by discarding if any users passes through again
-				discardConflictBlockToUserId[block] = []string{user.Id}
-				continue
-			}
-			seenUsers[user.Id] = true
-			// we already have a user with that has another conflict
-			// with the same user id
-			// once the users solve the first conflict
-			// this conflict will pass through on running the command again
-			if _, ok := discardConflictBlockToUserId[block]; ok {
-				discardConflictBlockToUserId[block] = append(discardConflictBlockToUserId[block], user.Id)
-				continue
-			}
-			if !userIdentifiersSeen[block] {
-=======
 	startOfBlock := make(map[string]bool)
 	fileString := ""
 	for block, users := range r.Blocks {
@@ -463,7 +399,6 @@
 		}
 		for _, user := range users {
 			if !startOfBlock[block] {
->>>>>>> 7827ac3f
 				fileString += fmt.Sprintf("%s\n", block)
 				startOfBlock[block] = true
 				fileString += fmt.Sprintf("+ id: %s, email: %s, login: %s\n", user.Id, user.Email, user.Login)
@@ -477,14 +412,10 @@
 }
 
 type ConflictResolver struct {
-<<<<<<< HEAD
-	Users          ConflictingUsers
-	DiscardedUsers map[string][]string
-=======
 	Users           ConflictingUsers
+	ValidUsers      ConflictingUsers
 	Blocks          map[string]ConflictingUsers
 	DiscardedBlocks map[string]bool
->>>>>>> 7827ac3f
 }
 
 type ConflictingUser struct {
@@ -587,9 +518,8 @@
 }
 
 // MergeUser sets the user Server Admin flag
-func (c *ConflictingUsers) MergeConflictingUsers(ctx context.Context, ss *sqlstore.SQLStore) error {
-	blocks := c.GetConflictBlocks(fmt.Sprintf)
-	for block, users := range blocks {
+func (r *ConflictResolver) MergeConflictingUsers(ctx context.Context, ss *sqlstore.SQLStore) error {
+	for block, users := range r.Blocks {
 		if len(users) < 2 {
 			return fmt.Errorf("not enough users to perform merge, found %d for id %s, should be at least 2", len(users), block)
 		}
