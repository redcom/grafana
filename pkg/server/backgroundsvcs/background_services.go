--- conflicted
+++ resolved
@@ -49,10 +49,7 @@
 	secretsService *secretsManager.SecretsService,
 	remoteCache *remotecache.RemoteCache,
 	thumbnailsService thumbs.Service,
-<<<<<<< HEAD
-=======
 	storageService store.StorageService,
->>>>>>> b51cbeb4
 
 	// Need to make sure these are initialized, is there a better place to put them?
 	_ *dashboardsnapshots.Service,
@@ -85,10 +82,7 @@
 		remoteCache,
 		secretsService,
 		thumbnailsService,
-<<<<<<< HEAD
-=======
 		storageService,
->>>>>>> b51cbeb4
 		intentApiServer,
 		intentApiBridge,
 	)
