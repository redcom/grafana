package util

import (
	"errors"
<<<<<<< HEAD
	"fmt"
	"io"

	"golang.org/x/crypto/pbkdf2"
=======
>>>>>>> 92c1b1e4
)

var ErrNotInitialized = errors.New("function is not initialized")

// Decrypt decrypts a payload with a given secret.
<<<<<<< HEAD
func Decrypt(payload []byte, secret string) ([]byte, error) {
	if len(payload) < saltLength {
		return nil, fmt.Errorf("unable to compute salt")
	}
	salt := payload[:saltLength]
	key, err := encryptionKeyToBytes(secret, string(salt))
	if err != nil {
		return nil, err
	}

	block, err := aes.NewCipher(key)
	if err != nil {
		return nil, err
	}

	// The IV needs to be unique, but not secure. Therefore it's common to
	// include it at the beginning of the ciphertext.
	if len(payload) < aes.BlockSize {
		return nil, errors.New("payload too short")
	}
	iv := payload[saltLength : saltLength+aes.BlockSize]
	payload = payload[saltLength+aes.BlockSize:]
	payloadDst := make([]byte, len(payload))

	stream := cipher.NewCFBDecrypter(block, iv)

	// XORKeyStream can work in-place if the two arguments are the same.
	stream.XORKeyStream(payloadDst, payload)
	return payloadDst, nil
=======
var Decrypt = func(_ []byte) ([]byte, error) {
	return nil, ErrNotInitialized
>>>>>>> 92c1b1e4
}

// Encrypt encrypts a payload with a given secret.
var Encrypt = func(_ []byte) ([]byte, error) {
	return nil, ErrNotInitialized
}<|MERGE_RESOLUTION|>--- conflicted
+++ resolved
@@ -2,52 +2,13 @@
 
 import (
 	"errors"
-<<<<<<< HEAD
-	"fmt"
-	"io"
-
-	"golang.org/x/crypto/pbkdf2"
-=======
->>>>>>> 92c1b1e4
 )
 
 var ErrNotInitialized = errors.New("function is not initialized")
 
 // Decrypt decrypts a payload with a given secret.
-<<<<<<< HEAD
-func Decrypt(payload []byte, secret string) ([]byte, error) {
-	if len(payload) < saltLength {
-		return nil, fmt.Errorf("unable to compute salt")
-	}
-	salt := payload[:saltLength]
-	key, err := encryptionKeyToBytes(secret, string(salt))
-	if err != nil {
-		return nil, err
-	}
-
-	block, err := aes.NewCipher(key)
-	if err != nil {
-		return nil, err
-	}
-
-	// The IV needs to be unique, but not secure. Therefore it's common to
-	// include it at the beginning of the ciphertext.
-	if len(payload) < aes.BlockSize {
-		return nil, errors.New("payload too short")
-	}
-	iv := payload[saltLength : saltLength+aes.BlockSize]
-	payload = payload[saltLength+aes.BlockSize:]
-	payloadDst := make([]byte, len(payload))
-
-	stream := cipher.NewCFBDecrypter(block, iv)
-
-	// XORKeyStream can work in-place if the two arguments are the same.
-	stream.XORKeyStream(payloadDst, payload)
-	return payloadDst, nil
-=======
 var Decrypt = func(_ []byte) ([]byte, error) {
 	return nil, ErrNotInitialized
->>>>>>> 92c1b1e4
 }
 
 // Encrypt encrypts a payload with a given secret.
