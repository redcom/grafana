package secrets

import (
	"context"

	"xorm.io/xorm"
)

<<<<<<< HEAD
const defaultProvider = "secretKey"

type SecretsService struct {
	sqlStore *sqlstore.SQLStore
	bus      bus.Bus
	enc      encryption.Service
	settings setting.Provider

	currentProvider string
	providers       map[string]Provider
	dataKeyCache    map[string]dataKeyCacheItem
}

func ProvideSecretsService(sqlStore *sqlstore.SQLStore, bus bus.Bus, enc encryption.Service, settings setting.Provider) SecretsService {
	providers := map[string]Provider{
		defaultProvider: newGrafanaProvider(settings, enc),
	}

	s := SecretsService{
		sqlStore:        sqlStore,
		bus:             bus,
		enc:             enc,
		settings:        settings,
		currentProvider: defaultProvider, // TODO: this should be probably read from config
		providers:       providers,
		dataKeyCache:    make(map[string]dataKeyCacheItem),
	}

	return s
}

type dataKeyCacheItem struct {
	expiry  time.Time
	dataKey []byte
=======
type Service interface {
	Encrypt(ctx context.Context, payload []byte, opt EncryptionOptions) ([]byte, error)
	Decrypt(ctx context.Context, payload []byte) ([]byte, error)
	EncryptJsonData(ctx context.Context, kv map[string]string, opt EncryptionOptions) (map[string][]byte, error)
	DecryptJsonData(ctx context.Context, sjd map[string][]byte) (map[string]string, error)
	GetDecryptedValue(ctx context.Context, sjd map[string][]byte, key, fallback string) string
}

type Store interface {
	GetDataKey(ctx context.Context, name string) (*DataKey, error)
	GetAllDataKeys(ctx context.Context) ([]*DataKey, error)
	CreateDataKey(ctx context.Context, dataKey DataKey) error
	CreateDataKeyWithDBSession(ctx context.Context, dataKey DataKey, sess *xorm.Session) error
	DeleteDataKey(ctx context.Context, name string) error
>>>>>>> d62ca128
}

type Provider interface {
	Encrypt(ctx context.Context, blob []byte) ([]byte, error)
	Decrypt(ctx context.Context, blob []byte) ([]byte, error)
<<<<<<< HEAD
}

var b64 = base64.RawStdEncoding

type EncryptionOptions func() string

// WithoutScope uses a root level data key for encryption (DEK),
// in other words this DEK is not bound to any specific scope (not attached to any user, org, etc.).
func WithoutScope() EncryptionOptions {
	return func() string {
		return "root"
	}
}

// WithScope uses a data key for encryption bound to some specific scope (i.e., user, org, etc.).
// Scope should look like "user:10", "org:1".
func WithScope(scope string) EncryptionOptions {
	return func() string {
		return scope
	}
}

func (s *SecretsService) Encrypt(ctx context.Context, payload []byte, opt EncryptionOptions) ([]byte, error) {
	scope := opt()
	keyName := fmt.Sprintf("%s/%s@%s", time.Now().Format("2006-01-02"), scope, s.currentProvider)

	dataKey, err := s.dataKey(ctx, keyName)
	if err != nil {
		if errors.Is(err, types.ErrDataKeyNotFound) {
			dataKey, err = s.newDataKey(ctx, keyName, scope)
			if err != nil {
				return nil, err
			}
		} else {
			return nil, err
		}
	}

	encrypted, err := s.enc.Encrypt(ctx, payload, string(dataKey))
	if err != nil {
		return nil, err
	}

	prefix := make([]byte, b64.EncodedLen(len(keyName))+2)
	b64.Encode(prefix[1:], []byte(keyName))
	prefix[0] = '#'
	prefix[len(prefix)-1] = '#'

	blob := make([]byte, len(prefix)+len(encrypted))
	copy(blob, prefix)
	copy(blob[len(prefix):], encrypted)

	return blob, nil
}

func (s *SecretsService) Decrypt(ctx context.Context, payload []byte) ([]byte, error) {
	if len(payload) == 0 {
		return nil, fmt.Errorf("unable to decrypt empty payload")
	}

	var dataKey []byte

	if payload[0] != '#' {
		secretKey := s.settings.KeyValue("security", "secret_key").Value()
		dataKey = []byte(secretKey)
	} else {
		payload = payload[1:]
		endOfKey := bytes.Index(payload, []byte{'#'})
		if endOfKey == -1 {
			return nil, fmt.Errorf("could not find valid key in encrypted payload")
		}
		b64Key := payload[:endOfKey]
		payload = payload[endOfKey+1:]
		key := make([]byte, b64.DecodedLen(len(b64Key)))
		_, err := b64.Decode(key, b64Key)
		if err != nil {
			return nil, err
		}

		dataKey, err = s.dataKey(ctx, string(key))
		if err != nil {
			return nil, err
		}
	}

	return s.enc.Decrypt(ctx, payload, string(dataKey))
}

func (s *SecretsService) EncryptJsonData(ctx context.Context, kv map[string]string, opt EncryptionOptions) (map[string][]byte, error) {
	encrypted := make(map[string][]byte)
	for key, value := range kv {
		encryptedData, err := s.Encrypt(ctx, []byte(value), opt)
		if err != nil {
			return nil, err
		}

		encrypted[key] = encryptedData
	}
	return encrypted, nil
}

func (s *SecretsService) DecryptJsonData(ctx context.Context, sjd map[string][]byte) (map[string]string, error) {
	decrypted := make(map[string]string)
	for key, data := range sjd {
		decryptedData, err := s.Decrypt(ctx, data)
		if err != nil {
			return nil, err
		}

		decrypted[key] = string(decryptedData)
	}
	return decrypted, nil
}

func (s *SecretsService) GetDecryptedValue(ctx context.Context, sjd map[string][]byte, key, fallback string) string {
	if value, ok := sjd[key]; ok {
		decryptedData, err := s.Decrypt(ctx, value)
		if err != nil {
			return fallback
		}

		return string(decryptedData)
	}

	return fallback
}

func newRandomDataKey() ([]byte, error) {
	rawDataKey := make([]byte, 16)
	_, err := rand.Read(rawDataKey)
	if err != nil {
		return nil, err
	}
	return rawDataKey, nil
}

// newDataKey creates a new random DEK, caches it and returns its value
func (s *SecretsService) newDataKey(ctx context.Context, name string, scope string) ([]byte, error) {
	// 1. Create new DEK
	dataKey, err := newRandomDataKey()
	if err != nil {
		return nil, err
	}
	provider, exists := s.providers[s.currentProvider] // TODO: Can there be a situations when we need to fallback to default provider?
	if !exists {
		return nil, fmt.Errorf("could not find encryption provider '%s'", s.currentProvider)
	}

	// 2. Encrypt it
	encrypted, err := provider.Encrypt(ctx, dataKey)
	if err != nil {
		return nil, err
	}

	// 3. Store its encrypted value in db
	err = s.CreateDataKey(ctx, types.DataKey{
		Active:        true, // TODO: right now we never mark a key as deactivated
		Name:          name,
		Provider:      s.currentProvider,
		EncryptedData: encrypted,
		Scope:         scope,
	})
	if err != nil {
		return nil, err
	}

	// 4. Cache its unencrypted value and return it
	s.dataKeyCache[name] = dataKeyCacheItem{
		expiry:  time.Now().Add(15 * time.Minute),
		dataKey: dataKey,
	}

	return dataKey, nil
}

// dataKey looks up DEK in cache or database, and decrypts it
func (s *SecretsService) dataKey(ctx context.Context, name string) ([]byte, error) {
	if item, exists := s.dataKeyCache[name]; exists {
		if item.expiry.Before(time.Now()) && !item.expiry.IsZero() {
			delete(s.dataKeyCache, name)
		} else {
			return item.dataKey, nil
		}
	}

	// 1. get encrypted data key from database
	dataKey, err := s.GetDataKey(ctx, name)
	if err != nil {
		return nil, err
	}

	// 2. decrypt data key
	provider, exists := s.providers[dataKey.Provider]
	if !exists {
		return nil, fmt.Errorf("could not find encryption provider '%s'", dataKey.Provider)
	}

	decrypted, err := provider.Decrypt(ctx, dataKey.EncryptedData)
	if err != nil {
		return nil, err
	}

	// 3. cache data key
	s.dataKeyCache[name] = dataKeyCacheItem{
		expiry:  time.Now().Add(15 * time.Minute),
		dataKey: decrypted,
	}

	return decrypted, nil
}

func (s *SecretsService) RegisterProvider(providerID string, provider Provider) {
	s.providers[providerID] = provider
=======
>>>>>>> d62ca128
}<|MERGE_RESOLUTION|>--- conflicted
+++ resolved
@@ -6,48 +6,13 @@
 	"xorm.io/xorm"
 )
 
-<<<<<<< HEAD
-const defaultProvider = "secretKey"
-
-type SecretsService struct {
-	sqlStore *sqlstore.SQLStore
-	bus      bus.Bus
-	enc      encryption.Service
-	settings setting.Provider
-
-	currentProvider string
-	providers       map[string]Provider
-	dataKeyCache    map[string]dataKeyCacheItem
-}
-
-func ProvideSecretsService(sqlStore *sqlstore.SQLStore, bus bus.Bus, enc encryption.Service, settings setting.Provider) SecretsService {
-	providers := map[string]Provider{
-		defaultProvider: newGrafanaProvider(settings, enc),
-	}
-
-	s := SecretsService{
-		sqlStore:        sqlStore,
-		bus:             bus,
-		enc:             enc,
-		settings:        settings,
-		currentProvider: defaultProvider, // TODO: this should be probably read from config
-		providers:       providers,
-		dataKeyCache:    make(map[string]dataKeyCacheItem),
-	}
-
-	return s
-}
-
-type dataKeyCacheItem struct {
-	expiry  time.Time
-	dataKey []byte
-=======
 type Service interface {
 	Encrypt(ctx context.Context, payload []byte, opt EncryptionOptions) ([]byte, error)
 	Decrypt(ctx context.Context, payload []byte) ([]byte, error)
 	EncryptJsonData(ctx context.Context, kv map[string]string, opt EncryptionOptions) (map[string][]byte, error)
 	DecryptJsonData(ctx context.Context, sjd map[string][]byte) (map[string]string, error)
 	GetDecryptedValue(ctx context.Context, sjd map[string][]byte, key, fallback string) string
+	RegisterProvider(providerID string, provider Provider)
 }
 
 type Store interface {
@@ -56,226 +21,9 @@
 	CreateDataKey(ctx context.Context, dataKey DataKey) error
 	CreateDataKeyWithDBSession(ctx context.Context, dataKey DataKey, sess *xorm.Session) error
 	DeleteDataKey(ctx context.Context, name string) error
->>>>>>> d62ca128
 }
 
 type Provider interface {
 	Encrypt(ctx context.Context, blob []byte) ([]byte, error)
 	Decrypt(ctx context.Context, blob []byte) ([]byte, error)
-<<<<<<< HEAD
-}
-
-var b64 = base64.RawStdEncoding
-
-type EncryptionOptions func() string
-
-// WithoutScope uses a root level data key for encryption (DEK),
-// in other words this DEK is not bound to any specific scope (not attached to any user, org, etc.).
-func WithoutScope() EncryptionOptions {
-	return func() string {
-		return "root"
-	}
-}
-
-// WithScope uses a data key for encryption bound to some specific scope (i.e., user, org, etc.).
-// Scope should look like "user:10", "org:1".
-func WithScope(scope string) EncryptionOptions {
-	return func() string {
-		return scope
-	}
-}
-
-func (s *SecretsService) Encrypt(ctx context.Context, payload []byte, opt EncryptionOptions) ([]byte, error) {
-	scope := opt()
-	keyName := fmt.Sprintf("%s/%s@%s", time.Now().Format("2006-01-02"), scope, s.currentProvider)
-
-	dataKey, err := s.dataKey(ctx, keyName)
-	if err != nil {
-		if errors.Is(err, types.ErrDataKeyNotFound) {
-			dataKey, err = s.newDataKey(ctx, keyName, scope)
-			if err != nil {
-				return nil, err
-			}
-		} else {
-			return nil, err
-		}
-	}
-
-	encrypted, err := s.enc.Encrypt(ctx, payload, string(dataKey))
-	if err != nil {
-		return nil, err
-	}
-
-	prefix := make([]byte, b64.EncodedLen(len(keyName))+2)
-	b64.Encode(prefix[1:], []byte(keyName))
-	prefix[0] = '#'
-	prefix[len(prefix)-1] = '#'
-
-	blob := make([]byte, len(prefix)+len(encrypted))
-	copy(blob, prefix)
-	copy(blob[len(prefix):], encrypted)
-
-	return blob, nil
-}
-
-func (s *SecretsService) Decrypt(ctx context.Context, payload []byte) ([]byte, error) {
-	if len(payload) == 0 {
-		return nil, fmt.Errorf("unable to decrypt empty payload")
-	}
-
-	var dataKey []byte
-
-	if payload[0] != '#' {
-		secretKey := s.settings.KeyValue("security", "secret_key").Value()
-		dataKey = []byte(secretKey)
-	} else {
-		payload = payload[1:]
-		endOfKey := bytes.Index(payload, []byte{'#'})
-		if endOfKey == -1 {
-			return nil, fmt.Errorf("could not find valid key in encrypted payload")
-		}
-		b64Key := payload[:endOfKey]
-		payload = payload[endOfKey+1:]
-		key := make([]byte, b64.DecodedLen(len(b64Key)))
-		_, err := b64.Decode(key, b64Key)
-		if err != nil {
-			return nil, err
-		}
-
-		dataKey, err = s.dataKey(ctx, string(key))
-		if err != nil {
-			return nil, err
-		}
-	}
-
-	return s.enc.Decrypt(ctx, payload, string(dataKey))
-}
-
-func (s *SecretsService) EncryptJsonData(ctx context.Context, kv map[string]string, opt EncryptionOptions) (map[string][]byte, error) {
-	encrypted := make(map[string][]byte)
-	for key, value := range kv {
-		encryptedData, err := s.Encrypt(ctx, []byte(value), opt)
-		if err != nil {
-			return nil, err
-		}
-
-		encrypted[key] = encryptedData
-	}
-	return encrypted, nil
-}
-
-func (s *SecretsService) DecryptJsonData(ctx context.Context, sjd map[string][]byte) (map[string]string, error) {
-	decrypted := make(map[string]string)
-	for key, data := range sjd {
-		decryptedData, err := s.Decrypt(ctx, data)
-		if err != nil {
-			return nil, err
-		}
-
-		decrypted[key] = string(decryptedData)
-	}
-	return decrypted, nil
-}
-
-func (s *SecretsService) GetDecryptedValue(ctx context.Context, sjd map[string][]byte, key, fallback string) string {
-	if value, ok := sjd[key]; ok {
-		decryptedData, err := s.Decrypt(ctx, value)
-		if err != nil {
-			return fallback
-		}
-
-		return string(decryptedData)
-	}
-
-	return fallback
-}
-
-func newRandomDataKey() ([]byte, error) {
-	rawDataKey := make([]byte, 16)
-	_, err := rand.Read(rawDataKey)
-	if err != nil {
-		return nil, err
-	}
-	return rawDataKey, nil
-}
-
-// newDataKey creates a new random DEK, caches it and returns its value
-func (s *SecretsService) newDataKey(ctx context.Context, name string, scope string) ([]byte, error) {
-	// 1. Create new DEK
-	dataKey, err := newRandomDataKey()
-	if err != nil {
-		return nil, err
-	}
-	provider, exists := s.providers[s.currentProvider] // TODO: Can there be a situations when we need to fallback to default provider?
-	if !exists {
-		return nil, fmt.Errorf("could not find encryption provider '%s'", s.currentProvider)
-	}
-
-	// 2. Encrypt it
-	encrypted, err := provider.Encrypt(ctx, dataKey)
-	if err != nil {
-		return nil, err
-	}
-
-	// 3. Store its encrypted value in db
-	err = s.CreateDataKey(ctx, types.DataKey{
-		Active:        true, // TODO: right now we never mark a key as deactivated
-		Name:          name,
-		Provider:      s.currentProvider,
-		EncryptedData: encrypted,
-		Scope:         scope,
-	})
-	if err != nil {
-		return nil, err
-	}
-
-	// 4. Cache its unencrypted value and return it
-	s.dataKeyCache[name] = dataKeyCacheItem{
-		expiry:  time.Now().Add(15 * time.Minute),
-		dataKey: dataKey,
-	}
-
-	return dataKey, nil
-}
-
-// dataKey looks up DEK in cache or database, and decrypts it
-func (s *SecretsService) dataKey(ctx context.Context, name string) ([]byte, error) {
-	if item, exists := s.dataKeyCache[name]; exists {
-		if item.expiry.Before(time.Now()) && !item.expiry.IsZero() {
-			delete(s.dataKeyCache, name)
-		} else {
-			return item.dataKey, nil
-		}
-	}
-
-	// 1. get encrypted data key from database
-	dataKey, err := s.GetDataKey(ctx, name)
-	if err != nil {
-		return nil, err
-	}
-
-	// 2. decrypt data key
-	provider, exists := s.providers[dataKey.Provider]
-	if !exists {
-		return nil, fmt.Errorf("could not find encryption provider '%s'", dataKey.Provider)
-	}
-
-	decrypted, err := provider.Decrypt(ctx, dataKey.EncryptedData)
-	if err != nil {
-		return nil, err
-	}
-
-	// 3. cache data key
-	s.dataKeyCache[name] = dataKeyCacheItem{
-		expiry:  time.Now().Add(15 * time.Minute),
-		dataKey: decrypted,
-	}
-
-	return decrypted, nil
-}
-
-func (s *SecretsService) RegisterProvider(providerID string, provider Provider) {
-	s.providers[providerID] = provider
-=======
->>>>>>> d62ca128
 }