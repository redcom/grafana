package searchV2

import (
	"regexp"

	"github.com/blugelabs/bluge"
	"github.com/blugelabs/bluge/search"
	"github.com/blugelabs/bluge/search/searcher"
	"github.com/blugelabs/bluge/search/similarity"
	"github.com/grafana/grafana/pkg/infra/log"
	"github.com/grafana/grafana/pkg/services/store/object"
)

type PermissionFilter struct {
	log    log.Logger
	filter ResourceFilter
}

type entityKind string

const (
<<<<<<< HEAD
	entityKindPanel      entityKind = object.StandardKindPanel
	entityKindDashboard  entityKind = object.StandardKindDashboard
	entityKindFolder     entityKind = object.StandardKindFolder
	entityKindDatasource entityKind = object.StandardKindDataSource
=======
	entityKindPanel      entityKind = "panel"
	entityKindDashboard  entityKind = "dashboard"
	entityKindQuery      entityKind = "query"
	entityKindFolder     entityKind = "folder"
	entityKindDatasource entityKind = "datasource"
	entityKindAlert      entityKind = "alert"
>>>>>>> cac8023e
)

func (r entityKind) IsValid() bool {
	return r == entityKindPanel || r == entityKindDashboard || r == entityKindFolder || r == entityKindQuery || r == entityKindAlert
}

func (r entityKind) supportsAuthzCheck() bool {
	return r == entityKindPanel || r == entityKindDashboard || r == entityKindFolder || r == entityKindQuery || r == entityKindAlert
}

var (
	permissionFilterFields                 = []string{documentFieldUID, documentFieldKind}
	panelIdFieldRegex                      = regexp.MustCompile(`^(.*)#([0-9]{1,4})$`)
	panelIdFieldDashboardUidSubmatchIndex  = 1
	panelIdFieldPanelIdSubmatchIndex       = 2
	panelIdFieldRegexExpectedSubmatchCount = 3 // submatches[0] - whole string

	_ bluge.Query = (*PermissionFilter)(nil)
)

func newPermissionFilter(resourceFilter ResourceFilter, log log.Logger) *PermissionFilter {
	return &PermissionFilter{
		filter: resourceFilter,
		log:    log,
	}
}

func (q *PermissionFilter) logAccessDecision(decision bool, kind interface{}, id string, reason string, ctx ...interface{}) {
	if true {
		return // TOO much logging right now
	}

	ctx = append(ctx, "kind", kind, "id", id, "reason", reason)
	if decision {
		q.log.Debug("allowing access", ctx...)
	} else {
		q.log.Info("denying access", ctx...)
	}
}

func (q *PermissionFilter) canAccess(kind entityKind, id string) bool {
	if !kind.supportsAuthzCheck() {
		q.logAccessDecision(false, kind, id, "entityDoesNotSupportAuthz")
		return false
	}

	// TODO add `kind` to the `ResourceFilter` interface so that we can move the switch out of here
	//
	switch kind {
	case entityKindAlert:
		return true
	case entityKindQuery:
		return true
	case entityKindFolder:
		if id == "" {
			q.logAccessDecision(true, kind, id, "generalFolder")
			return true
		}
		fallthrough
	case entityKindDashboard:
		decision := q.filter(id)
		q.logAccessDecision(decision, kind, id, "resourceFilter")
		return decision
	case entityKindPanel:
		matches := panelIdFieldRegex.FindStringSubmatch(id)

		submatchCount := len(matches)
		if submatchCount != panelIdFieldRegexExpectedSubmatchCount {
			q.logAccessDecision(false, kind, id, "invalidPanelIdFieldRegexSubmatchCount", "submatchCount", submatchCount, "expectedSubmatchCount", panelIdFieldRegexExpectedSubmatchCount)
			return false
		}

		dashboardUid := matches[panelIdFieldDashboardUidSubmatchIndex]
		decision := q.filter(dashboardUid)

		q.logAccessDecision(decision, kind, id, "resourceFilter", "dashboardUid", dashboardUid, "panelId", matches[panelIdFieldPanelIdSubmatchIndex])
		return decision
	default:
		q.logAccessDecision(false, kind, id, "reason", "unknownKind")
		return false
	}
}

func (q *PermissionFilter) Searcher(i search.Reader, options search.SearcherOptions) (search.Searcher, error) {
	dvReader, err := i.DocumentValueReader(permissionFilterFields)
	if err != nil {
		return nil, err
	}

	s, err := searcher.NewMatchAllSearcher(i, 1, similarity.ConstantScorer(1), options)
	return searcher.NewFilteringSearcher(s, func(d *search.DocumentMatch) bool {
		var kind, id string
		err := dvReader.VisitDocumentValues(d.Number, func(field string, term []byte) {
			if field == documentFieldKind {
				kind = string(term)
			} else if field == documentFieldUID {
				id = string(term)
			}
		})
		if err != nil {
			q.logAccessDecision(false, kind, id, "errorWhenVisitingDocumentValues")
			return false
		}

		e := entityKind(kind)
		if !e.IsValid() {
			q.logAccessDecision(false, kind, id, "invalidEntityKind")
			return false
		}

		return q.canAccess(e, id)
	}), err
}<|MERGE_RESOLUTION|>--- conflicted
+++ resolved
@@ -19,27 +19,19 @@
 type entityKind string
 
 const (
-<<<<<<< HEAD
 	entityKindPanel      entityKind = object.StandardKindPanel
 	entityKindDashboard  entityKind = object.StandardKindDashboard
 	entityKindFolder     entityKind = object.StandardKindFolder
 	entityKindDatasource entityKind = object.StandardKindDataSource
-=======
-	entityKindPanel      entityKind = "panel"
-	entityKindDashboard  entityKind = "dashboard"
-	entityKindQuery      entityKind = "query"
-	entityKindFolder     entityKind = "folder"
-	entityKindDatasource entityKind = "datasource"
-	entityKindAlert      entityKind = "alert"
->>>>>>> cac8023e
+	entityKindQuery      entityKind = object.StandardKindQuery
 )
 
 func (r entityKind) IsValid() bool {
-	return r == entityKindPanel || r == entityKindDashboard || r == entityKindFolder || r == entityKindQuery || r == entityKindAlert
+	return r == entityKindPanel || r == entityKindDashboard || r == entityKindFolder
 }
 
 func (r entityKind) supportsAuthzCheck() bool {
-	return r == entityKindPanel || r == entityKindDashboard || r == entityKindFolder || r == entityKindQuery || r == entityKindAlert
+	return r == entityKindPanel || r == entityKindDashboard || r == entityKindFolder
 }
 
 var (
@@ -81,10 +73,6 @@
 	// TODO add `kind` to the `ResourceFilter` interface so that we can move the switch out of here
 	//
 	switch kind {
-	case entityKindAlert:
-		return true
-	case entityKindQuery:
-		return true
 	case entityKindFolder:
 		if id == "" {
 			q.logAccessDecision(true, kind, id, "generalFolder")
